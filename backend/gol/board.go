package gol

import (
	"context"
	"math/rand"
	"time"

	"go.temporal.io/sdk/workflow"
)

type Board [][]bool // true means alive, false means dead

var GolBoard Board
var Steps int

type StateChange struct {
	Id       string        `json:"id"`
	Paused   bool          `json:"paused"`
	Step     int           `json:"step"`
	TickTime time.Duration `json:"tickTime"`
	Flipped  [][2]int      `json:"flipped"` // slice of [row, col] pairs
}

type GolState struct {
	Id       string
	Paused   bool
	TickTime time.Duration
}

/* -------------------------------------------------------------------------- */
/*                                 Activities                                 */
/* -------------------------------------------------------------------------- */

type Am struct{}

var AmInstance = &Am{}

var ao = workflow.ActivityOptions{
	StartToCloseTimeout: 10 * time.Second,
}

// splatter affects a single cell and its surrounding cells
// randomly chooses spat zones and then randomly sets cells to true in the splat zone
type SplatterInput struct {
	Row    int
	Col    int
	Radius int
}

<<<<<<< HEAD
func (a *Am) Splatter(ctx context.Context, input SplatterInput) error {
	rows := len(GolBoard)
	cols := len(GolBoard[0])
	// Collect all cells within the circular radius
	var candidates [][2]int
	for i := -input.Radius; i <= input.Radius; i++ {
		for j := -input.Radius; j <= input.Radius; j++ {
			if i*i+j*j <= input.Radius*input.Radius {
				r := input.Row + i
				c := input.Col + j
				if r >= 0 && r < rows && c >= 0 && c < cols {
					candidates = append(candidates, [2]int{r, c})
				}
			}
		}
	}
	// Randomly shuffle candidates
	rand.Shuffle(len(candidates), func(i, j int) {
		candidates[i], candidates[j] = candidates[j], candidates[i]
	})
	// Choose a random number of cells to fill
	numToFill := rand.Intn(len(candidates)/2) + 1
	for i := range numToFill {
		r, c := candidates[i][0], candidates[i][1]
		GolBoard[r][c] = true
	}
	// Ensure the center cell is always alive
	GolBoard[input.Row][input.Col] = true
	return nil
}

type GetInitialBoardInput struct {
	Length           int
	Width            int
	UseInMemoryBoard bool
}

func (a *Am) GetInitialBoard(ctx context.Context, input GetInitialBoardInput) (board Board, err error) {
	if GolBoard != nil && input.UseInMemoryBoard {
		return GolBoard, nil
	}

	// Create a random board
	return a.GetRandomBoard(ctx, GetRandomBoardInput{
		Length: input.Length,
		Width:  input.Width,
	})

=======
// TODO: Implement this
func (a *Am) Splatter(ctx context.Context, input SplatterInput) (Board, error) {
	return input.Board, nil
>>>>>>> 624f2e06
}

type GetRandomBoardInput struct {
	Length int
	Width  int
}

// GetRandomBoard returns a board with a random splatter in the middle
func (a *Am) GetRandomBoard(ctx context.Context, input GetRandomBoardInput) (board Board, err error) {
	board = make(Board, input.Length)
	for i := range board {
		board[i] = make([]bool, input.Width)
	}

	// Number of random clusters
	numClusters := rand.Intn(8) + 5 // 5–12 clusters

	// Center point
	centerRowMid := input.Length / 2
	centerColMid := input.Width / 2

	for range numClusters {
		offsetRow := rand.Intn(input.Length/3) - input.Length/6 // within ±⅙ of total height
		offsetCol := rand.Intn(input.Width/3) - input.Width/6   // within ±⅙ of total width
		centerRow := centerRowMid + offsetRow
		centerCol := centerColMid + offsetCol
		radius := rand.Intn(4) + 2 // radius 2–5

		// Fill cells in roughly circular clusters
		for i := -radius; i <= radius; i++ {
			for j := -radius; j <= radius; j++ {
				if i*i+j*j <= radius*radius {
					r := centerRow + i
					c := centerCol + j
					if r >= 0 && r < input.Length && c >= 0 && c < input.Width {
						if rand.Float64() < 0.6 { // density
							board[r][c] = true
						}
					}
				}
			}
		}
	}

	return board, nil
}

/* ------------------------------ IO Activites ------------------------------ */

// Mimics a redis channel
var StateStream chan StateChange

<<<<<<< HEAD
func (a *Am) Tick(ctx context.Context, duration time.Duration) error {
	time.Sleep(duration)
	Steps++
	return nil
}

func (a *Am) SendState(ctx context.Context, state StateChange) error {

=======
// Mimics a database table useful across workflows
var Boards = make(map[string]Board)
var BoardsMu sync.RWMutex

// SendState sends the current state to the state stream
func (a *Am) TickAndSendState(ctx context.Context, input StateChange) (StateChange, error) {
	// Wait for the tick
	input.Step += 1
	time.Sleep(input.TickTime)
	return a.SendState(ctx, input)
}

func (a *Am) SendState(ctx context.Context, state StateChange) (StateChange, error) {
>>>>>>> 624f2e06
	if StateStream == nil {
		StateStream = make(chan StateChange, 5)
	}

	select {
	case StateStream <- state:
	default:
		// Drop if no listener
	}
<<<<<<< HEAD
	return nil
=======

	return state, nil
}

func (a *Am) StoreBoard(ctx context.Context, board Board) (ref string, err error) {
	BoardsMu.Lock()
	defer BoardsMu.Unlock()
	ref = uuid.New().String()
	Boards[ref] = board
	return ref, nil
}

func (a *Am) GetBoard(ctx context.Context, ref string) (Board, error) {
	BoardsMu.RLock()
	defer BoardsMu.RUnlock()
	board, ok := Boards[ref]
	if !ok {
		return Board{}, errors.New("board not found")
	}
	return board, nil
>>>>>>> 624f2e06
}<|MERGE_RESOLUTION|>--- conflicted
+++ resolved
@@ -47,7 +47,6 @@
 	Radius int
 }
 
-<<<<<<< HEAD
 func (a *Am) Splatter(ctx context.Context, input SplatterInput) error {
 	rows := len(GolBoard)
 	cols := len(GolBoard[0])
@@ -96,11 +95,6 @@
 		Width:  input.Width,
 	})
 
-=======
-// TODO: Implement this
-func (a *Am) Splatter(ctx context.Context, input SplatterInput) (Board, error) {
-	return input.Board, nil
->>>>>>> 624f2e06
 }
 
 type GetRandomBoardInput struct {
@@ -153,7 +147,6 @@
 // Mimics a redis channel
 var StateStream chan StateChange
 
-<<<<<<< HEAD
 func (a *Am) Tick(ctx context.Context, duration time.Duration) error {
 	time.Sleep(duration)
 	Steps++
@@ -162,52 +155,15 @@
 
 func (a *Am) SendState(ctx context.Context, state StateChange) error {
 
-=======
-// Mimics a database table useful across workflows
-var Boards = make(map[string]Board)
-var BoardsMu sync.RWMutex
-
-// SendState sends the current state to the state stream
-func (a *Am) TickAndSendState(ctx context.Context, input StateChange) (StateChange, error) {
-	// Wait for the tick
-	input.Step += 1
-	time.Sleep(input.TickTime)
-	return a.SendState(ctx, input)
-}
-
-func (a *Am) SendState(ctx context.Context, state StateChange) (StateChange, error) {
->>>>>>> 624f2e06
 	if StateStream == nil {
 		StateStream = make(chan StateChange, 5)
 	}
 
 	select {
 	case StateStream <- state:
+	case StateStream <- state:
 	default:
 		// Drop if no listener
 	}
-<<<<<<< HEAD
 	return nil
-=======
-
-	return state, nil
-}
-
-func (a *Am) StoreBoard(ctx context.Context, board Board) (ref string, err error) {
-	BoardsMu.Lock()
-	defer BoardsMu.Unlock()
-	ref = uuid.New().String()
-	Boards[ref] = board
-	return ref, nil
-}
-
-func (a *Am) GetBoard(ctx context.Context, ref string) (Board, error) {
-	BoardsMu.RLock()
-	defer BoardsMu.RUnlock()
-	board, ok := Boards[ref]
-	if !ok {
-		return Board{}, errors.New("board not found")
-	}
-	return board, nil
->>>>>>> 624f2e06
 }